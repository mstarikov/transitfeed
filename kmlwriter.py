--- conflicted
+++ resolved
@@ -791,13 +791,8 @@
   try:
     loader = transitfeed.Loader(input_path)
     feed = loader.Load()
-<<<<<<< HEAD
-  except transitfeed.ExceptionWithContext, e:
+  except transitfeed.ExceptionWithContext as e:
     print((
-=======
-  except transitfeed.ExceptionWithContext as e:
-    print >>sys.stderr, (
->>>>>>> 03e8ebf8
         "\n\nGTFS feed must load without any errors.\n"
         "While loading %s the following error was found:\n%s\n%s\n" %
         (input_path,
